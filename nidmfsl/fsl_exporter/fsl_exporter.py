--- conflicted
+++ resolved
@@ -119,11 +119,7 @@
                         raise Exception("Group analysis with unspecified"
                                         "groups.")
                 # If feat was called with the GUI then the analysis directory
-<<<<<<< HEAD
                 # is in the nested cope folder.
-=======
-                # is in the nested cope folder
->>>>>>> b9f739b5
                 self.analysis_dirs = glob.glob(
                     os.path.join(self.feat_dir, 'cope*.feat'))
 
@@ -362,7 +358,6 @@
                 # Whenever a non-zero element is found in pe_weights, the
                 # parameter estimate map identified by the corresponding
                 # index is in use
-<<<<<<< HEAD
                 for beta_index in pe_weights:
 
                     if abs(float(beta_index)) != 0:
@@ -370,12 +365,6 @@
                         for model_fitting in list(
                                 self.model_fittings.values()):
 
-=======
-                for beta_index in contrast_weights:
-                    if abs(int(beta_index)) != 0:
-                        for model_fitting in list(
-                                        self.model_fittings.values()):
->>>>>>> b9f739b5
                             for pe in model_fitting.param_estimates:
                                 if int(pe.num) == pe_index:
                                     pe_ids.append(pe.id)
@@ -394,13 +383,7 @@
                     location=stat_file, stat_type=stat_type,
                     contrast_name=contrast_name, dof=dof,
                     coord_space=self.coord_space,
-<<<<<<< HEAD
-                    contrast_num=stat_num_idx,
-                    export_dir=self.export_dir,
-                    effdof=effdof)
-=======
                     contrast_num=stat_num_idx)
->>>>>>> b9f739b5
 
                 # Z-Statistic Map
                 if stat_type == "F":
@@ -417,13 +400,7 @@
                     location=z_stat_file, stat_type='Z',
                     contrast_name=contrast_name, dof=dof,
                     coord_space=self.coord_space,
-<<<<<<< HEAD
-                    contrast_num=stat_num_idx,
-                    export_dir=self.export_dir,
-                    effdof=effdof)
-=======
                     contrast_num=stat_num_idx)
->>>>>>> b9f739b5
 
                 if stat_type is "T":
                     # Contrast Map
@@ -525,35 +502,25 @@
                             con_id = contrast.estimation.id
                 assert con_id is not None
 
-<<<<<<< HEAD
                 if stat_type == 'T':
 
                     # Inference activity
                     inference_act = InferenceActivity(
-                        stat_num,
                         self.t_contrast_names_by_num[stat_num])
 
                     # Excursion set png image
-                    visualisation = os.path.join(
-                        analysis_dir,
+                    visualisation = Image(visualisation,
                         'rendered_thresh_zstat' + str(stat_num) + '.png')
 
                 else:
 
                     # Inference activity
                     inference_act = InferenceActivity(
-                        stat_num,
-                        self.f_contrast_names_by_num[stat_num])
+                        contrast_name=self.f_contrast_names_by_num[stat_num])
 
                     # Excursion set png image
-                    visualisation = os.path.join(
-                        analysis_dir,
+                    visualisation = Image(visualisation,
                         'rendered_thresh_zfstat' + str(stat_num) + '.png')
-=======
-                # Inference activity
-                inference_act = InferenceActivity(
-                    contrast_name=self.contrast_names_by_num[stat_num])
->>>>>>> b9f739b5
 
                 # Excursion set png image
                 zFileImg = filename
@@ -576,11 +543,7 @@
                     temporary = True
                     clust_map = ClusterLabelsMap(
                         cluster_labels_map, self.coord_space,
-<<<<<<< HEAD
-                        export_dir=self.export_dir, suffix=stat_num_idx,
-=======
                         suffix=stat_num_t,
->>>>>>> b9f739b5
                         temporary=temporary)
                 else:
                     warnings.warn(
@@ -597,15 +560,9 @@
                 # "After all thresholding, zstat1 was masked with
                 # thresh_zstat2.
                 # --> fsl_contrast_mask
-                visu_filename = 'ExcursionSet' + stat_num_t + '.png'
-                visualisation = Image(visualisation, visu_filename)
                 exc_set = ExcursionSet(
                     zFileImg, self.coord_space, visualisation,
-<<<<<<< HEAD
-                    self.export_dir, suffix=stat_num_idx, clust_map=clust_map)
-=======
                     suffix=stat_num_t, clust_map=clust_map)
->>>>>>> b9f739b5
 
                 # Height Threshold
                 prob_re = r'.*set fmri\(prob_thresh\) (?P<info>\d+\.?\d+).*'
