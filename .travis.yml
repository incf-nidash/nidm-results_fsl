--- conflicted
+++ resolved
@@ -9,7 +9,6 @@
   - "3.5"
 # command to install dependencies, e.g. pip install -r requirements.txt --use-mirrors
 install:
-<<<<<<< HEAD
  # Install FSL using Neurodebian
  - bash <(wget -q -O- http://neuro.debian.net/_files/neurodebian-travis.sh)
  - sudo apt-get -y update
@@ -18,9 +17,7 @@
  - export FSLOUTPUTTYPE=NIFTI_GZ
  # Install nidmresults from source in GitHub repo
  - pip install --upgrade --no-deps git+https://github.com/cmaumet/nidmresults.git@no_std_space_coord#egg=nidmresults
-=======
 # Avoid "html5lib requires setuptools version 18.5" error
->>>>>>> 9e580c9c
  - pip install --upgrade setuptools
  - pip install -r requirements.txt
  - python setup.py install # install nidmfsl from sources
